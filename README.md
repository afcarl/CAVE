Status for master branch:

[![Build Status](https://travis-ci.org/automl/CAVE.svg?branch=master)](https://travis-ci.org/automl/CAVE)

Status for development branch

[![Build Status](https://travis-ci.org/automl/CAVE.svg?branch=development)](https://travis-ci.org/automl/CAVE)

# CAVE 
CAVE is an analyzing tool for automatic algorithm configurators.
The current version works out-of-the-box with [SMAC3](https://github.com/automl/SMAC3), but can be easily adapted to other configurators, as long as they use the same output-structure.

# LICENSE 
Please refer to [LICENSE](https://github.com/automl/CAVE/blob/master/LICENSE)

# OVERVIEW 
CAVE is an analyzing tool.
It is written in Python 3.6 and uses [SMAC3](https://github.com/automl/SMAC3), [ParameterImportance](https://github.com/automl/ParameterImportance) and [ConfigSpace](https://github.com/automl/ConfigSpace).
CAVE generates performance-values (e.g. PAR10), scatter- and cdf-plots to compare the default and the optimized incumbent and provides further inside into the optimization process by quantifying the parameter- and feature-importance.

# REQUIREMENTS
- Python 3.5
- SMAC3 and all its dependencies
- ParameterImportance and all its dependencies
- everything specified in requirements.txt

# INSTALLATION
Clone the repository and install requirements into your virtual environment.
```
git clone https://github.com/automl/CAVE.git && cd CAVE
pip install -r requirements.txt
```

# USAGE
You can analyze multiple folders (that are generated with the same scenario) for the analysis, simply provide the paths to all the individual SMAC3-results in `--folders`.

Commandline arguments:
- `--folders`: path(s) to folder(s) containing the SMAC3-output (works with
  `output/run_*`)

Optional:
- `--output`: where to save the CAVE-output
- `--ta_exec_dir`: target algorithm execution directory, this should be a path to
  the directory from which SMAC was run initially. used to find instance-files and
  if necessary execute the `algo`-parameter of the SMAC-scenario (DEFAULT:
  current working directory)
- `--param_importance`: calculating parameter importance is expensive, so you can
  specify which plots you desire: `ablation`, `forward_selection`, `fanova`
  and/or `incneighbor`.
  either provide a combination of those or use `all` or `none`
- `--feat_analysis`: analysis features is expensive, so you can specify which
  algorithm to run: `box_violin`, `clustering`, `importance` and/or `feature_cdf`.
  either provide a combination of those or use `all` or `none`
- `--cost_over_time`: 'true' or 'false', toggles the cost-over-time plot
- `--parallel_coordinates`: 'true' or 'false', toggles the parallel-coordinates plot
- `--confviz`: 'true' or 'false', toggles the configurator-footprints
- `--algorithm_footprints`: 'true' or 'false', toggles the algorithm-footprints

For further information on how to use CAVE, see:
`python scripts/cave.py -h`

# EXAMPLE
You can run the spear-qcp example like this:
```
python scripts/cave.py --folders examples/spear_qcp_small/example_output/* --verbose DEBUG --ta_exec examples/spear_qcp_small/ --out results_saved_here/
```
<<<<<<< HEAD
This will analyze the results located in `examples/spear_qcp_small` in the dirs `example_output_1`, `example_output_2` and `example_output_3`.
The report is located in `results_saved_here/report.html`. `--ta_exec`
corresponds to the from which the optimizer was originally executed.
=======
This will analyze the results located in `examples/spear_qcp_small` in the dirs `example_output/run_1`, `example_output/run_2` and `example_output/run_3`.
The report is located in `results_saved_here/report.html`.
>>>>>>> 41749ca0
<|MERGE_RESOLUTION|>--- conflicted
+++ resolved
@@ -64,11 +64,6 @@
 ```
 python scripts/cave.py --folders examples/spear_qcp_small/example_output/* --verbose DEBUG --ta_exec examples/spear_qcp_small/ --out results_saved_here/
 ```
-<<<<<<< HEAD
-This will analyze the results located in `examples/spear_qcp_small` in the dirs `example_output_1`, `example_output_2` and `example_output_3`.
-The report is located in `results_saved_here/report.html`. `--ta_exec`
-corresponds to the from which the optimizer was originally executed.
-=======
 This will analyze the results located in `examples/spear_qcp_small` in the dirs `example_output/run_1`, `example_output/run_2` and `example_output/run_3`.
 The report is located in `results_saved_here/report.html`.
->>>>>>> 41749ca0
+`--ta_exec` corresponds to the from which the optimizer was originally executed.